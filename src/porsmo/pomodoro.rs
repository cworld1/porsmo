--- conflicted
+++ resolved
@@ -53,22 +53,9 @@
         match mode {
             Mode::Work => "Pomodoro (Work)",
             Mode::Break => "Pomodoro (Break)",
-<<<<<<< HEAD
             Mode::LongBreak => "Pomodoro (Long Break)",
-        };
-
-        terminal.show_counter(
-            title,
-            fmt_time(pomo.elapsed()),
-            pomo.is_running(),
-            "[Q]: quit, [Space]: pause/resume.",
-            format!("Round: {}", pomo.session()),
-        )?;
-=======
-            Mode::LongBreak => "Pomodor (Long Break)",
-        }
-    }
->>>>>>> 9df9e68a
+        }
+    }
 
     fn break_title(next_mode: Mode) -> &'static str {
         match next_mode {
